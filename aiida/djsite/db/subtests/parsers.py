--- conflicted
+++ resolved
@@ -57,12 +57,8 @@
     from aiida.common.exceptions import NotExistent
     from aiida.cmdline.commands.importfile import import_file
 
-<<<<<<< HEAD
-    imported = import_file(outfolder,format='tree',silent=True)
-=======
     imported = import_file(outfolder,format='tree',
                            ignore_unknown_nodes=True,silent=True)
->>>>>>> cd5a57e1
 
     calc = None
     for _,pk in imported['nodes']['new']:
