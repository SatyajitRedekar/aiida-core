--- conflicted
+++ resolved
@@ -28,11 +28,7 @@
     'For further information please visit http://www.aiida.net/. All rights reserved.'
 )
 __license__ = 'MIT license, see LICENSE.txt file.'
-<<<<<<< HEAD
-__version__ = '2.2.1.post0'
-=======
-__version__ = '2.2.2'
->>>>>>> 71edcac9
+__version__ = '2.2.2.post0'
 __authors__ = 'The AiiDA team.'
 __paper__ = (
     'S. P. Huber et al., "AiiDA 1.0, a scalable computational infrastructure for automated reproducible workflows and '
