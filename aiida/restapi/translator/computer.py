from aiida.restapi.translator.base import BaseTranslator
from aiida.restapi.common.config import custom_schema

class ComputerTranslator(BaseTranslator):
    """
    It prepares the query_help from user inputs which later will be
    passed to QueryBuilder to get either the list of Computers or the
    details of one computer

    Supported REST requests:
    - http://base_url/computer?filters
    - http://base_url/computer/pk

    **Please NOTE that filters are not allowed to get computer details

    Pk         : pk of the computer
    Filters    : filters dictionary to apply on
                 computer list. Not applicable to single computer.
    order_by   : used to sort computer list. Not applicable to
                 single computer
    end_points : NA
    query_help : (TODO)
    kwargs: extra parameters if any.

    **Return: list of computers or details of single computer

    EXAMPLES:
    ex1::
    ct = ComputerTranslator()
    ct.add_filters(node_pk)
    query_help = ct.get_query_help()
    qb = QueryBuilder(**query_help)
    data = ct.formatted_result(qb)

    ex2::
    ct = ComputerTranslator()
    ct.add_filters(filters_dict)
    query_help = ct.get_query_help()
    qb = QueryBuilder(**query_help)
    data = ct.formatted_result(qb)

    """

    # A label associated to the present class (coincides with the resource name)
    __label__ = "computers"
    # The string name of the AiiDA class one-to-one associated to the present
    #  class
    _aiida_type = "computer.Computer"
    # The string associated to the AiiDA class in the query builder lexicon
    _qb_type = 'computer'

    _result_type = __label__

    # Extract the default projections from custom_schema if they are defined
    if 'columns' in custom_schema:
        _default_projections = custom_schema['columns'][__label__]
    else:
        _default_projections = ['**']

    def __init__(self, **kwargs):
        """
        Initialise the parameters.
        Create the basic query_help
        """
<<<<<<< HEAD
        super(ComputerTranslator, self).__init__()

    def get_schema(self):
        return {
            "fields": {
                "description": {
                    "is_display": True,
                    "display_name": "Description",
                    "help_text": "short description of the Computer",
                    "type": "string",
                },
                "enabled": {
                    "is_display": True,
                    "display_name": "Enabled",
                    "help_text": "Is the computer enabled to run jobs",
                    "type": "boolean",
                },
                "hostname": {
                    "is_display": True,
                    "display_name": "Hostname",
                    "help_text": "Host name of the computer",
                    "type": "string",
                },
                "id": {
                    "is_display": True,
                    "display_name": "ID",
                    "help_text": "Id of the computer",
                    "type": "integer",
                },
                "metadata": {
                    "is_display": False,
                    "display_name": "Metadata",
                    "help_text": "Additional metadata information of the computer",
                    "type": "dictionary",
                },
                "name": {
                    "is_display": False,
                    "display_name": "Name",
                    "help_text": "Name of the computer",
                    "type": "string",
                },
                "resource_uri": {
                    "is_display": False,
                    "display_name": "Resource URI",
                    "help_text": "Resource URI (REST url)",
                    "type": "string",
                },
                "scheduler_type": {
                    "is_display": True,
                    "display_name": "Scheduler Type",
                    "help_text": "Scheduler type",
                    "type": "string",
                    "valid_choices": {
                        "direct": {
                            "doc": "Support for the direct execution bypassing schedulers."
                        },
                        "pbsbaseclasses.PbsBaseClass": {
                            "doc": "Base class with support for the PBSPro scheduler"
                        },
                        "pbspro": {
                            "doc": "Subclass to support the PBSPro scheduler"
                        },
                        "sge": {
                            "doc": "Support for the Sun Grid Engine scheduler and its variants/forks (Son of Grid Engine, Oracle Grid Engine, ...)"
                        },
                        "slurm": {
                            "doc": "Support for the SLURM scheduler (http://slurm.schedmd.com/)."
                        },
                        "torque": {
                            "doc": "Subclass to support the Torque scheduler.."
                        }
                    }
                },
                "transport_params": {
                    "is_display": False,
                    "display_name": "Transport Parameters",
                    "help_text": "Transport Parameters",
                    "type": "dictionary",
                },
                "transport_type": {
                    "is_display": True,
                    "display_name": "Transport Type",
                    "help_text": "Transport Type",
                    "type": "string",
                    "valid_choices": {
                        "local": {
                            "doc": "Support copy and command execution on the same host on which AiiDA is running via direct file copy and execution commands."
                        },
                        "ssh": {
                            "doc": "Support connection, command execution and data transfer to remote computers via SSH+SFTP."
                        }
                    }
                },
                "uuid": {
                    "is_display": False,
                    "display_name": "Unique ID",
                    "help_text": "Unique ID",
                    "type": "string",
                }
            },
            "ordering": [
                "id",
                "name",
                "hostname",
                "description",
                "transport_type",
                "scheduler_type",
                "enabled",
                "uuid",
            ]
        }
=======
        super(ComputerTranslator, self).__init__(Class=self.__class__,
                                                 **kwargs)
>>>>>>> d4dfe873
<|MERGE_RESOLUTION|>--- conflicted
+++ resolved
@@ -62,119 +62,5 @@
         Initialise the parameters.
         Create the basic query_help
         """
-<<<<<<< HEAD
-        super(ComputerTranslator, self).__init__()
-
-    def get_schema(self):
-        return {
-            "fields": {
-                "description": {
-                    "is_display": True,
-                    "display_name": "Description",
-                    "help_text": "short description of the Computer",
-                    "type": "string",
-                },
-                "enabled": {
-                    "is_display": True,
-                    "display_name": "Enabled",
-                    "help_text": "Is the computer enabled to run jobs",
-                    "type": "boolean",
-                },
-                "hostname": {
-                    "is_display": True,
-                    "display_name": "Hostname",
-                    "help_text": "Host name of the computer",
-                    "type": "string",
-                },
-                "id": {
-                    "is_display": True,
-                    "display_name": "ID",
-                    "help_text": "Id of the computer",
-                    "type": "integer",
-                },
-                "metadata": {
-                    "is_display": False,
-                    "display_name": "Metadata",
-                    "help_text": "Additional metadata information of the computer",
-                    "type": "dictionary",
-                },
-                "name": {
-                    "is_display": False,
-                    "display_name": "Name",
-                    "help_text": "Name of the computer",
-                    "type": "string",
-                },
-                "resource_uri": {
-                    "is_display": False,
-                    "display_name": "Resource URI",
-                    "help_text": "Resource URI (REST url)",
-                    "type": "string",
-                },
-                "scheduler_type": {
-                    "is_display": True,
-                    "display_name": "Scheduler Type",
-                    "help_text": "Scheduler type",
-                    "type": "string",
-                    "valid_choices": {
-                        "direct": {
-                            "doc": "Support for the direct execution bypassing schedulers."
-                        },
-                        "pbsbaseclasses.PbsBaseClass": {
-                            "doc": "Base class with support for the PBSPro scheduler"
-                        },
-                        "pbspro": {
-                            "doc": "Subclass to support the PBSPro scheduler"
-                        },
-                        "sge": {
-                            "doc": "Support for the Sun Grid Engine scheduler and its variants/forks (Son of Grid Engine, Oracle Grid Engine, ...)"
-                        },
-                        "slurm": {
-                            "doc": "Support for the SLURM scheduler (http://slurm.schedmd.com/)."
-                        },
-                        "torque": {
-                            "doc": "Subclass to support the Torque scheduler.."
-                        }
-                    }
-                },
-                "transport_params": {
-                    "is_display": False,
-                    "display_name": "Transport Parameters",
-                    "help_text": "Transport Parameters",
-                    "type": "dictionary",
-                },
-                "transport_type": {
-                    "is_display": True,
-                    "display_name": "Transport Type",
-                    "help_text": "Transport Type",
-                    "type": "string",
-                    "valid_choices": {
-                        "local": {
-                            "doc": "Support copy and command execution on the same host on which AiiDA is running via direct file copy and execution commands."
-                        },
-                        "ssh": {
-                            "doc": "Support connection, command execution and data transfer to remote computers via SSH+SFTP."
-                        }
-                    }
-                },
-                "uuid": {
-                    "is_display": False,
-                    "display_name": "Unique ID",
-                    "help_text": "Unique ID",
-                    "type": "string",
-                }
-            },
-            "ordering": [
-                "id",
-                "name",
-                "hostname",
-                "description",
-                "transport_type",
-                "scheduler_type",
-                "enabled",
-                "uuid",
-            ]
-        }
-=======
         super(ComputerTranslator, self).__init__(Class=self.__class__,
                                                  **kwargs)
->>>>>>> d4dfe873
