--- conflicted
+++ resolved
@@ -47,11 +47,7 @@
         This wrapper function is the actual function that is called.
         """
         # Build up the Process representing this function
-<<<<<<< HEAD
-        wf_class = processes.FunctionProcess.build(func, calc_node_class=calc_node_class **kwargs)
-=======
         wf_class = processes.FunctionProcess.build(func, calc_node_class=calc_node_class, **kwargs)
->>>>>>> fa38308b
         inputs = wf_class.create_inputs(*args, **kwargs)
         # Have to create a new runner for the workfunction instead of using
         # the global because otherwise a workfunction that calls another from
