--- conflicted
+++ resolved
@@ -352,14 +352,13 @@
             cif = cif + ciffile.WriteOut()
         return cif
 
-<<<<<<< HEAD
     def _prepare_tcod(self,step=None,**kwargs):
         """
         Write the given trajectory to a string of format TCOD CIF.
         """
         from aiida.tools.dbexporters.tcod import export_cif
         return export_cif(self,trajectory_index=step,**kwargs)
-=======
+
     def _get_aiida_structure(self,store=False,**kwargs):
         """
         Creates :py:class:`aiida.orm.data.structure.StructureData`.
@@ -393,5 +392,4 @@
         kwargs = {}
         if parameters is not None:
             kwargs = parameters.get_dict()
-        return {'structure': self.step_to_structure(**kwargs)}
->>>>>>> 885c0db9
+        return {'structure': self.step_to_structure(**kwargs)}