# -*- coding: utf-8 -*-
###########################################################################
# Copyright (c), The AiiDA team. All rights reserved.                     #
# This file is part of the AiiDA code.                                    #
#                                                                         #
# The code is hosted on GitHub at https://github.com/aiidateam/aiida_core #
# For further information on the license, see the LICENSE.txt file        #
# For further information please visit http://www.aiida.net               #
###########################################################################

from __future__ import division
from __future__ import print_function
from __future__ import absolute_import
from aiida.orm.implementation.calculation import Calculation, JobCalculation
from .inline import *
from .work import WorkCalculation

<<<<<<< HEAD
_local = 'Calculation', 'JobCalculation', 'WorkCalculation', 'FunctionCalculation'

__all__ = _local + inline.__all__
=======
__all__ = ['Calculation', 'JobCalculation', 'WorkCalculation'] + inline.__all__
>>>>>>> 28e22315
<|MERGE_RESOLUTION|>--- conflicted
+++ resolved
@@ -15,10 +15,6 @@
 from .inline import *
 from .work import WorkCalculation
 
-<<<<<<< HEAD
-_local = 'Calculation', 'JobCalculation', 'WorkCalculation', 'FunctionCalculation'
+_local = 'Calculation', 'JobCalculation', 'WorkCalculation'
 
-__all__ = _local + inline.__all__
-=======
-__all__ = ['Calculation', 'JobCalculation', 'WorkCalculation'] + inline.__all__
->>>>>>> 28e22315
+__all__ = _local + inline.__all__