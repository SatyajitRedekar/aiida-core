--- conflicted
+++ resolved
@@ -93,12 +93,7 @@
         def __new__(cls, name, bases, attrs):
 
             newcls = ABCMeta.__new__(cls, name, bases, attrs)
-<<<<<<< HEAD
             newcls._logger = logging.getLogger('aiida.{:s}.{:s}'.format(attrs['__module__'], name))
-=======
-            newcls._logger = logging.getLogger('{:s}.{:s}'.format(
-                attrs['__module__'], name))
->>>>>>> 02295efc
 
             # Note: the reverse logic (from type_string to name that can
             # be passed to the plugin loader) is implemented in
