# -*- coding: utf-8 -*-
import logging
from abc import abstractmethod, abstractproperty, ABCMeta
from aiida.common.hashing import is_password_usable

__copyright__ = u"Copyright (c), This file is part of the AiiDA platform. For further information please visit http://www.aiida.net/. All rights reserved."
__license__ = "MIT license, see LICENSE.txt file."
__version__ = "0.7.1"
__authors__ = "The AiiDA team."


class AbstractUser(object):
    __metaclass__ = ABCMeta

    _logger = logging.getLogger(__name__)

    REQUIRED_FIELDS = ['first_name', 'last_name', 'institution']

    @abstractmethod
    def __init__(self, **kwargs):
        pass

    @abstractproperty
    def pk(self):
        pass

    @abstractproperty
    def id(self):
        pass

    @abstractmethod
    def save(self):
        pass

    @abstractmethod
    def force_save(self):
        pass

    @abstractproperty
    def email(self):
        pass

    @abstractmethod
    @email.setter
    def email(self, val):
        pass

    @property
    def password(self):
        return self._get_password()

    @password.setter
    def password(self, val):
        from aiida.common.hashing import create_unusable_pass, pwd_context

        if val is None:
            pass_hash = create_unusable_pass()
        else:
            pass_hash = pwd_context.encrypt(val)

        self._set_password(pass_hash)

    @abstractmethod
    def _get_password(self):
        pass

    @abstractmethod
    def _set_password(self):
        pass

    @abstractproperty
    def is_superuser(self):
        pass

    @abstractmethod
    @is_superuser.setter
    def is_superuser(self, val):
        pass

    @abstractproperty
    def first_name(self):
        pass

    @abstractmethod
    @first_name.setter
    def first_name(self, val):
        pass

    @abstractproperty
    def last_name(self):
        pass

    @abstractmethod
    @last_name.setter
    def last_name(self, val):
        pass

    @abstractproperty
    def institution(self):
        pass

    @abstractmethod
    @institution.setter
    def institution(self, val):
        pass

    @abstractproperty
    def is_staff(self):
        pass

    @abstractmethod
    @is_staff.setter
    def is_staff(self, val):
        pass

    @abstractproperty
    def is_active(self):
        pass

    @abstractmethod
    @is_active.setter
    def is_active(self, val):
        pass

    @abstractproperty
    def last_login(self):
        pass

    @abstractmethod
    @last_login.setter
    def last_login(self, val):
        pass

    @abstractproperty
    def date_joined(self):
        pass

    @abstractmethod
    @date_joined.setter
    def date_joined(self, val):
        pass

    def has_usable_password(self):
        return is_password_usable(self._get_password())

    @classmethod
    def get_all_users(cls):
        return cls.search_for_users()

    @classmethod
    @abstractmethod
    def search_for_users(cls, **kwargs):
<<<<<<< HEAD
        pass

    @staticmethod
    def get_db_columns():
        """
        This method returns a list with the column names and types of the table
        corresponding to this class.
        :return: a list with the names of the columns
=======
        """
        Search for a user the passed keys.

        :param kwargs: The keys to search for the user with.
        :return: A list of users matching the search criteria.
        """
        pass


class Util(object):
    __metaclass__ = ABCMeta

    @abstractmethod
    def delete_user(self, pk):
        """
        Delete the user with the given pk.
        :param pk: The user pk.
>>>>>>> 2ff4250d
        """
        pass<|MERGE_RESOLUTION|>--- conflicted
+++ resolved
@@ -150,16 +150,6 @@
     @classmethod
     @abstractmethod
     def search_for_users(cls, **kwargs):
-<<<<<<< HEAD
-        pass
-
-    @staticmethod
-    def get_db_columns():
-        """
-        This method returns a list with the column names and types of the table
-        corresponding to this class.
-        :return: a list with the names of the columns
-=======
         """
         Search for a user the passed keys.
 
@@ -177,6 +167,14 @@
         """
         Delete the user with the given pk.
         :param pk: The user pk.
->>>>>>> 2ff4250d
+        """
+        pass
+
+    @staticmethod
+    def get_db_columns():
+        """
+        This method returns a list with the column names and types of the table
+        corresponding to this class.
+        :return: a list with the names of the columns
         """
         pass