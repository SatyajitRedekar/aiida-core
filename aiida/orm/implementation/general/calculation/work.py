--- conflicted
+++ resolved
@@ -17,16 +17,8 @@
     Calculation node to record the results of a :class:`aiida.work.processes.Process`
     from the workflow system in the database
     """
-<<<<<<< HEAD
 
     STEPPER_STATE_INFO_KEY = 'stepper_state_info'
-=======
-
-    ABORTED_KEY = '_aborted'
-    DO_ABORT_KEY = '_do_abort'
-
-    _updatable_attributes = Calculation._updatable_attributes + (ABORTED_KEY, DO_ABORT_KEY)
->>>>>>> 464f768f
 
     @classproperty
     def _updatable_attributes(cls):
