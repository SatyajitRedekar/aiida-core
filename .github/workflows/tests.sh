--- conflicted
+++ resolved
@@ -3,33 +3,7 @@
 
 # Make sure the folder containing the workchains is in the python path before the daemon is started
 SYSTEM_TESTS="${GITHUB_WORKSPACE}/.github/system_tests"
-MODULE_POLISH="${GITHUB_WORKSPACE}/.molecule/default/files/polish"
 
-<<<<<<< HEAD
-export PYTHONPATH="${PYTHONPATH}:${SYSTEM_TESTS}:${MODULE_POLISH}"
-
-# pytest options:
-# - report timings of tests
-# - pytest-cov configuration taken from top-level .coveragerc
-# - coverage is reported as XML and in terminal,
-#   including the numbers/ranges of lines which are not covered
-# - coverage results of multiple tests (within a single GH Actions CI job) are collected
-# - coverage is reported on files in aiida/
-export PYTEST_ADDOPTS="${PYTEST_ADDOPTS} --durations=50"
-export PYTEST_ADDOPTS="${PYTEST_ADDOPTS} --cov-config=${GITHUB_WORKSPACE}/.coveragerc"
-export PYTEST_ADDOPTS="${PYTEST_ADDOPTS} --cov-report xml"
-export PYTEST_ADDOPTS="${PYTEST_ADDOPTS} --cov-append"
-export PYTEST_ADDOPTS="${PYTEST_ADDOPTS} --cov=aiida"
-export PYTEST_ADDOPTS="${PYTEST_ADDOPTS} --verbose"
-
-# daemon tests
-verdi daemon start 4
-verdi -p test_${AIIDA_TEST_BACKEND} run ${SYSTEM_TESTS}/test_daemon.py
-bash ${SYSTEM_TESTS}/test_polish_workchains.sh
-verdi daemon stop
-
-=======
->>>>>>> 2ac06735
 # tests for the testing infrastructure
 pytest --cov aiida --verbose --noconftest ${SYSTEM_TESTS}/test_test_manager.py
 pytest --cov aiida --verbose --noconftest ${SYSTEM_TESTS}/test_ipython_magics.py
