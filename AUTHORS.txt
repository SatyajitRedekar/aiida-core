This file lists the authors of the AiiDA code (i.e., the members of the AiiDA team)
as well as the known contributors to the code.

The current members of the AiiDA team are, in alphabetical order:
#################################################################
<<<<<<< HEAD
=======
* Casper Andersen
* Oscar Arbelaez
* Marco Borelli
>>>>>>> 5592f81d
* Sebastiaan P. Huber
* Conrad Johnston
* Leonid Kahle
* Boris Kozinsky
* Snehal Kumbhar
* Nicola Marzari
* Andrius Merkys
* Elsa Passaro
* Giovanni Pizzi
* Leopold Talirz
* Aliaksandr Yakutovich
* Spyros Zoupanos


Former members of the AiiDA team
################################
* Martin Uhrin (2015-2019)
* Rico Häuselmann (2016-2018)
* Nicolas Mounet (2015-2018)
* Andrea Cepellotti (2012-2016)
* Fernando Gargiulo (2016-2017)
* Riccardo Sabatini (2013-2015)
* Rico Häuselmann (2016-2018)
* Nicolas Mounet (2015-2018)


Contributors
############
We would like to thank the following people for their contibution 
(beside generic comments and bugfixes):

* Valentin Bersier (EPFL, Switzerland): for the early version of the 
  AiiDA web interface
* Jocelyn Boullier (EPFL, Switzerland): for the first version of the 
  SQLAlchemy implementation
* Jens Bröder: (FZ Jülich, Germany) contributions to the workflow engine
* Marco Dorigo (ICAMS, Germany): for the SGE scheduler plugin
* Marco Gibertini: for the Quantum ESPRESSO plugin for the NEB code and 
  the extension of the PW plugin to the ENVIRON code
* Dominik Gresch (ETHZ): for the caching mechanism and contributions to the workflow engine
* Eric Hontz (MIT, USA): for the Quantum Espresso pwimmigrant plugin
* Daniel Marchand (EPFL, Switzerland): for the Quantum ESPRESSO plugins 
  for PP, PROJWFC, and the first version of the Wannier90 plugin
* Tiziano Müller (ETHZ, Switzerland): for the first implementation of 
  the new plugin system (developed in 2017) and making the code python 3 compatible
* Phillippe Schwaller (EPFL, Switzerland): for the ICSD importer

And the following people for general improvements to the code, fixing bugs,
corrections and improvements to the documentation and useful suggestions:

Ivano E. Castelli, Ian Lee, Gianluca Prandini, Jianxing Huang, Antimo Marrazzo,
<<<<<<< HEAD
Nicola Varini, Mario Zic, Vladimir Dikan, Michael Atambo, Ole Schütt, Marco Borelli,
Y.-W. Fang, Espen Flage-Larsen
=======
Nicola Varini, Mario Zic, Vladimir Dikan, Michael Atambo, Ole Schütt, Y.-W. Fang, Philipp Rüßmann, Bonan Zhu, Philipp Rüßmann, Keija Cui, Daniel Hollas, Jianxing Huang
>>>>>>> 5592f81d

---

Please, don't hesitate to contact the AiiDA team if you see that 
information is wrong or missing in this file.<|MERGE_RESOLUTION|>--- conflicted
+++ resolved
@@ -3,12 +3,9 @@
 
 The current members of the AiiDA team are, in alphabetical order:
 #################################################################
-<<<<<<< HEAD
-=======
 * Casper Andersen
 * Oscar Arbelaez
 * Marco Borelli
->>>>>>> 5592f81d
 * Sebastiaan P. Huber
 * Conrad Johnston
 * Leonid Kahle
@@ -59,13 +56,9 @@
 And the following people for general improvements to the code, fixing bugs,
 corrections and improvements to the documentation and useful suggestions:
 
-Ivano E. Castelli, Ian Lee, Gianluca Prandini, Jianxing Huang, Antimo Marrazzo,
-<<<<<<< HEAD
-Nicola Varini, Mario Zic, Vladimir Dikan, Michael Atambo, Ole Schütt, Marco Borelli,
-Y.-W. Fang, Espen Flage-Larsen
-=======
-Nicola Varini, Mario Zic, Vladimir Dikan, Michael Atambo, Ole Schütt, Y.-W. Fang, Philipp Rüßmann, Bonan Zhu, Philipp Rüßmann, Keija Cui, Daniel Hollas, Jianxing Huang
->>>>>>> 5592f81d
+Ivano E. Castelli, Ian Lee, Gianluca Prandini, Jianxing Huang, Antimo Marrazzo, Nicola Varini, Mario Zic,
+Vladimir Dikan, Michael Atambo, Ole Schütt, Y.-W. Fang, Philipp Rüßmann, Bonan Zhu, Philipp Rüßmann, Keija Cui,
+Daniel Hollas, Jianxing Huang, Espen Flage-Larsen
 
 ---
 
